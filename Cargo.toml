--- conflicted
+++ resolved
@@ -21,11 +21,7 @@
 image = { version = "0.24.2", default-features = false, features = ["jpeg", "png"] }
 shared-structs = { path = "shared-structs" }
 glow = "0.11.2"
-<<<<<<< HEAD
-wgpu-hal = "0.12"
-=======
-wgpu-hal = { git = "https://github.com/expenses/wgpu", branch = "webxr" }
->>>>>>> 8928e2e7
+wgpu-hal = { git = "https://github.com/expenses/wgpu", branch = "webxr-more-extensions" }
 base64 = "0.13.0"
 js-sys = "0.3.57"
 url = { version = "2.2.2", features = ["serde"] }
@@ -108,18 +104,12 @@
 wasm-bindgen = { git = "https://github.com/rustwasm/wasm-bindgen" }
 wasm-bindgen-shared = { git = "https://github.com/rustwasm/wasm-bindgen" }
 js-sys = { git = "https://github.com/rustwasm/wasm-bindgen" }
-<<<<<<< HEAD
 glow = { git = "https://github.com/expenses/glow", branch = "webxr" }
 wgpu = { git = "https://github.com/expenses/wgpu", branch = "webxr-more-extensions" }
 wgpu-hal = { git = "https://github.com/expenses/wgpu", branch = "webxr-more-extensions" }
 
 [patch.'https://github.com/gfx-rs/naga']
 naga = { git = "https://github.com/expenses/naga", branch = "webxr" }
-=======
-glow = { git = "https://github.com/expenses/glow", branch = "web-sys-bind-raw-framebuffer" }
-wgpu = { git = "https://github.com/expenses/wgpu", branch = "webxr" }
-wgpu-hal = { git = "https://github.com/expenses/wgpu", branch = "webxr" }
->>>>>>> 8928e2e7
 
 [workspace]
 members = [
